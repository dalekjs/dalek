{
  "name": "dalekjs",
  "version": "0.0.8",
  "description": "A node based cross browser testing tool",
  "main": "./lib/dalek.js",
  "directories": {
    "test": "test",
    "example": "examples"
  },
  "dependencies": {
<<<<<<< HEAD
    "dalek-driver-native": "0.0.5",
    "dalek-reporter-console": "0.0.6",
    "dalek-browser-phantomjs": "0.0.3",
    "q": "~1.1.2",
    "chai": "1.9.1",
    "async": "~0.9.0",
    "eventemitter2": "~0.4.14",
    "cheerio": "~0.18.0",
    "lodash": "2.4.1",
    "js-yaml": "~3.2.3",
    "json5": "~0.4.0",
    "coffee-script": "~1.8.0",
    "glob": "~4.2.1"
=======
    "dalek-driver-native": "~0.0.5",
    "dalek-reporter-console": "~0.0.6",
    "dalek-browser-phantomjs": "~0.0.3",
    "q": "~1.0.1",
    "chai": "~1.9.1",
    "async": "~0.9.0",
    "eventemitter2": "~0.4.13",
    "cheerio": "~0.17.0",
    "lodash": "~2.4.1",
    "js-yaml": "~3.0.2",
    "json5": "~0.2.0",
    "coffee-script": "~1.7.1",
    "glob": "~4.0.2"
>>>>>>> 64eabe29
  },
  "devDependencies": {
    "grunt": "0.4.5",
    "grunt-contrib-clean": "~0.6.0",
    "grunt-contrib-jshint": "0.10.0",
    "grunt-contrib-yuidoc": "0.5.2",
    "grunt-contrib-compress": "~0.12.0",
    "grunt-mocha-test": "~0.12.4",
    "grunt-complexity": "~0.2.0",
    "grunt-plato": "~1.3.0",
    "grunt-git-contributors": "0.1.5",
    "grunt-conventional-changelog": "1.1.0",
    "grunt-concurrent": "~1.0.0",
    "grunt-documantix": "0.0.4",
    "grunt-bump": "~0.0.16",
    "grunt-include-replace": "2.0.0",
    "blanket": "1.1.6",
    "chai": "~1.10.0",
    "load-grunt-tasks": "~1.0.0",
    "time-grunt": "~1.0.0",
    "dalek-build-tools": "0.0.2"
  },
  "scripts": {
    "test": "grunt test"
  },
  "repository": {
    "type": "git",
    "url": "http://github.com/dalekjs/dalek.git"
  },
  "bugs": {
    "url": "https://github.com/dalekjs/dalek/issues"
  },
  "keywords": [
    "dalekjs"
  ],
  "author": {
    "name": "Sebastian Golasch",
    "email": "public@asciidisco.com",
    "url": "http://asciidisco.com"
  },
  "licenses": [
    {
      "type": "MIT",
      "url": "https://github.com/dalekjs/dalek/blob/master/LICENSE-MIT"
    }
  ],
  "engine": {
    "node": ">=0.8"
  }
}<|MERGE_RESOLUTION|>--- conflicted
+++ resolved
@@ -8,55 +8,39 @@
     "example": "examples"
   },
   "dependencies": {
-<<<<<<< HEAD
     "dalek-driver-native": "0.0.5",
     "dalek-reporter-console": "0.0.6",
     "dalek-browser-phantomjs": "0.0.3",
-    "q": "~1.1.2",
+    "q": "1.1.2",
     "chai": "1.9.1",
-    "async": "~0.9.0",
-    "eventemitter2": "~0.4.14",
-    "cheerio": "~0.18.0",
+    "async": "0.9.0",
+    "eventemitter2": "0.4.14",
+    "cheerio": "0.18.0",
     "lodash": "2.4.1",
-    "js-yaml": "~3.2.3",
-    "json5": "~0.4.0",
-    "coffee-script": "~1.8.0",
-    "glob": "~4.2.1"
-=======
-    "dalek-driver-native": "~0.0.5",
-    "dalek-reporter-console": "~0.0.6",
-    "dalek-browser-phantomjs": "~0.0.3",
-    "q": "~1.0.1",
-    "chai": "~1.9.1",
-    "async": "~0.9.0",
-    "eventemitter2": "~0.4.13",
-    "cheerio": "~0.17.0",
-    "lodash": "~2.4.1",
-    "js-yaml": "~3.0.2",
-    "json5": "~0.2.0",
-    "coffee-script": "~1.7.1",
-    "glob": "~4.0.2"
->>>>>>> 64eabe29
+    "js-yaml": "3.2.3",
+    "json5": "0.4.0",
+    "coffee-script": "1.8.0",
+    "glob": "4.2.1"
   },
   "devDependencies": {
     "grunt": "0.4.5",
-    "grunt-contrib-clean": "~0.6.0",
+    "grunt-contrib-clean": "0.6.0",
     "grunt-contrib-jshint": "0.10.0",
     "grunt-contrib-yuidoc": "0.5.2",
-    "grunt-contrib-compress": "~0.12.0",
-    "grunt-mocha-test": "~0.12.4",
-    "grunt-complexity": "~0.2.0",
-    "grunt-plato": "~1.3.0",
+    "grunt-contrib-compress": "0.12.0",
+    "grunt-mocha-test": "0.12.4",
+    "grunt-complexity": "0.2.0",
+    "grunt-plato": "1.3.0",
     "grunt-git-contributors": "0.1.5",
     "grunt-conventional-changelog": "1.1.0",
-    "grunt-concurrent": "~1.0.0",
+    "grunt-concurrent": "1.0.0",
     "grunt-documantix": "0.0.4",
-    "grunt-bump": "~0.0.16",
+    "grunt-bump": "0.0.16",
     "grunt-include-replace": "2.0.0",
     "blanket": "1.1.6",
-    "chai": "~1.10.0",
-    "load-grunt-tasks": "~1.0.0",
-    "time-grunt": "~1.0.0",
+    "chai": "1.10.0",
+    "load-grunt-tasks": "1.0.0",
+    "time-grunt": "1.0.0",
     "dalek-build-tools": "0.0.2"
   },
   "scripts": {
@@ -84,6 +68,6 @@
     }
   ],
   "engine": {
-    "node": ">=0.8"
+    "node": ">=0.10"
   }
 }